--- conflicted
+++ resolved
@@ -11,7 +11,6 @@
 use common::{Config, DeepLookup, Error};
 use cpio;
 
-<<<<<<< HEAD
 #[derive(Debug, Clone)]
 pub struct HeliosMetadata {
     root_task: String,
@@ -25,85 +24,70 @@
 }
 
 pub fn parse_helios_metadata(config: &Config) -> Result<HeliosMetadata, Error> {
-    let package_table = match &config.mf {
-        Value::Table(t) => match t.get("package") {
-            Some(ht) => match ht {
-                Value::Table(h) => h,
-                _ => {
-                    return Err(Error::MetadataError(
-                        "package section is malformed",
-                    ))
-                }
-            },
-            None => return Err(Error::MetadataError("missing package section")),
-        },
-        _ => {
-            return Err(Error::MetadataError(
-                "package section is malformed",
-            ))
-        }
-    };
-
-    let metadata_table = match package_table.get("metadata") {
-        Some(ht) => match ht {
-            Value::Table(h) => h,
-            _ => {
-                return Err(Error::MetadataError(
-                    "metadata section is malformed",
-                ))
-            }
-        },
-        None => return Err(Error::MetadataError("missing metadata section")),
-    };
-
-    let helios_table = match metadata_table.get("helios") {
-        Some(ht) => match ht {
-            Value::Table(h) => h,
-            _ => {
-                return Err(Error::MetadataError(
-                    "helios section is malformed",
-                ))
-            }
-        },
-        None => {
-=======
-pub fn handle_build_cmd(config: &Config) -> Result<(), Error> {
     let default_target = match config
         .mf
-        .lookup("metadata.helios.default-target")?
-    {
-        Value::String(s) => s,
-        _ => {
->>>>>>> 37b3a3c9
+        .lookup("package.metadata.helios.default-target")?
+    {
+        Value::String(s) => s,
+        _ => {
             return Err(Error::MetadataError(
                 "default-target is malformed",
             ))
         }
     };
-<<<<<<< HEAD
-
-    let helios_root_task = match helios_table.get("root-task") {
-        Some(v) => match v {
-            Value::String(s) => s,
-            _ => {
-                return Err(Error::MetadataError(
-                    "root-task value isn't a string",
-                ))
-            }
-        },
-        None => return Err(Error::MetadataError("missing root-task key")),
-    };
-
-    let helios_apps = match helios_table.get("apps") {
-        Some(v) => match v {
-            Value::Array(vec) => Some(vec),
-            _ => {
-                return Err(Error::MetadataError(
-                    "helios apps value isn't an array",
-                ))
-            }
-        },
-        None => None,
+    let target_specs_dir = match config
+        .mf
+        .lookup("package.metadata.helios.target-specs-path")?
+    {
+        Value::String(s) => s,
+        _ => {
+            return Err(Error::MetadataError(
+                "target-specs-path is malformed",
+            ))
+        }
+    };
+    let artifact_dir = match config
+        .mf
+        .lookup("package.metadata.helios.artifact-path")?
+    {
+        Value::String(s) => s,
+        _ => {
+            return Err(Error::MetadataError(
+                "artifact-path is malformed",
+            ))
+        }
+    };
+    let apps_lib_name = match config
+        .mf
+        .lookup("package.metadata.helios.apps-lib-name")?
+    {
+        Value::String(s) => s,
+        _ => {
+            return Err(Error::MetadataError(
+                "apps-lib-name is malformed",
+            ))
+        }
+    };
+    let helios_apps = match config
+        .mf
+        .lookup("package.metadata.helios.apps")?
+    {
+        Value::Array(s) => Some(s),
+        _ => return Err(Error::MetadataError("apps is malformed")),
+    };
+    let root_task = match config
+        .mf
+        .lookup("package.metadata.helios.root-task")?
+    {
+        Value::String(s) => s,
+        _ => return Err(Error::MetadataError("root-task is malformed")),
+    };
+    let build_cmd = match config
+        .mf
+        .lookup("package.metadata.helios.build-cmd")?
+    {
+        Value::String(s) => s,
+        _ => return Err(Error::MetadataError("build-cmd is malformed")),
     };
 
     let helios_apps_array = match helios_apps {
@@ -115,120 +99,29 @@
         }
     };
 
-    let helios_artifact_dir = match helios_table.get("artifact-path") {
-        Some(v) => match v {
-            Value::String(s) => s,
-            _ => {
-                return Err(Error::MetadataError(
-                    "artifact-path value isn't a string",
-                ))
-            }
-        },
-        None => {
-=======
-    let target_specs_dir = match config
-        .mf
-        .lookup("metadata.helios.target-specs-path")?
-    {
-        Value::String(s) => s,
-        _ => {
->>>>>>> 37b3a3c9
-            return Err(Error::MetadataError(
-                "target-specs-path is malformed",
-            ))
-        }
-    };
-<<<<<<< HEAD
-
-    let helios_apps_lib_name = match helios_table.get("apps-lib-name") {
-        Some(v) => match v {
-            Value::String(s) => s,
-            _ => {
-                return Err(Error::MetadataError(
-                    "apps-lib-name value isn't a string",
-                ))
-            }
-        },
-        None => {
-            return Err(Error::MetadataError(
-                "missing apps-lib-name key",
-            ))
-        }
-    };
-
-    let helios_build_cmd = match helios_table.get("build-cmd") {
-        Some(v) => match v {
-            Value::String(s) => s,
-            _ => {
-                return Err(Error::MetadataError(
-                    "build-cmd value isn't a string",
-                ))
-            }
-        },
-        None => return Err(Error::MetadataError("missing build-cmd key")),
-    };
-
-    let helios_target_specs_dir = match helios_table.get("target-specs-path") {
-        Some(v) => match v {
-            Value::String(s) => s,
-            _ => {
-                return Err(Error::MetadataError(
-                    "target-specs-path value isn't a string",
-                ))
-            }
-        },
-        None => {
-=======
-    let artifact_dir = match config
-        .mf
-        .lookup("metadata.helios.artifact-path")?
-    {
-        Value::String(s) => s,
-        _ => {
->>>>>>> 37b3a3c9
-            return Err(Error::MetadataError(
-                "artifact-path is malformed",
-            ))
-        }
-    };
-<<<<<<< HEAD
-
-    let helios_default_target = match helios_table.get("default-target") {
-        Some(v) => match v {
-            Value::String(s) => s,
-            _ => {
-                return Err(Error::MetadataError(
-                    "default-target value isn't a string",
-                ))
-            }
-        },
-        None => {
-            return Err(Error::MetadataError(
-                "missing default-target key",
-            ))
-        }
-    };
-
-    let uses_root_config = match metadata_table.get("sel4-cmake-options") {
-        Some(_) => true,
-        None => false,
+    let uses_root_config = match config
+        .mf
+        .lookup("package.metadata.sel4-cmake-options")?
+    {
+        Value::Table(_) => true,
+        _ => false,
     };
 
     // TODO - error handling
     Ok(HeliosMetadata {
-        root_task: helios_root_task.to_string(),
+        root_task: root_task.to_string(),
         apps: helios_apps_array
             .iter()
             .map(|x| x.as_str().unwrap().to_string())
             //.map(|x| x.to_string())
             .collect::<Vec<_>>(),
         artifact_path: PathBuf::from(config.md.workspace_root.clone())
-            .join(helios_artifact_dir),
-        apps_lib_name: helios_apps_lib_name.to_string(),
-        build_cmd: helios_build_cmd.to_string(),
+            .join(artifact_dir),
+        apps_lib_name: apps_lib_name.to_string(),
+        build_cmd: build_cmd.to_string(),
         target_specs_path: PathBuf::from(config.md.workspace_root.clone())
-            .join(helios_target_specs_dir),
-        default_target: helios_default_target.to_string(),
+            .join(target_specs_dir),
+        default_target: default_target.to_string(),
         uses_root_manifest_config: uses_root_config,
     })
 }
@@ -294,105 +187,6 @@
                 if config.args.flag_release {
                     cmd.arg("--release");
                 }
-=======
-    let fel4_apps = match config.mf.lookup("metadata.helios.apps")? {
-        Value::Array(s) => Some(s),
-        _ => return Err(Error::MetadataError("apps is malformed")),
-    };
-    let root_task = match config.mf.lookup("metadata.helios.root-task")? {
-        Value::String(s) => s,
-        _ => return Err(Error::MetadataError("root-task is malformed")),
-    };
-    let build_cmd = match config.mf.lookup("metadata.helios.build-cmd")? {
-        Value::String(s) => s,
-        _ => return Err(Error::MetadataError("build-cmd is malformed")),
-    };
-    let build_type = if config.args.flag_release {
-        String::from("release")
-    } else {
-        String::from("debug")
-    };
-
-    let target_spec = if config.args.flag_target.is_empty() {
-        default_target
-    } else {
-        &config.args.flag_target
-    };
-
-    let helios_target_specs_path =
-        Path::new(&config.md.workspace_root).join(target_specs_dir);
-
-    let helios_artifact_path =
-        Path::new(&config.md.workspace_root).join(artifact_dir);
-
-    if let Some(apps) = fel4_apps {
-        if !apps.is_empty() {
-            let apps_lib_name = match config
-                .mf
-                .lookup("metadata.helios.apps-lib-name")?
-            {
-                Value::String(s) => s,
-                _ => {
-                    return Err(Error::MetadataError(
-                        "apps-lib-name is malformed",
-                    ))
-                }
-            };
-
-            let archive_name = format!("{}.o", apps_lib_name);
-            let archive_lib = format!("lib{}.a", apps_lib_name);
-            let archive_dir = format!(
-                "{}/{}/{}",
-                config.md.target_directory, target_spec, build_type
-            );
-
-            println!();
-            println!(
-                "archiving applications in '{}/{}'",
-                archive_dir, archive_name
-            );
-            println!();
-
-            let mut append = false;
-            for app in apps {
-                let app_name = match app {
-                    Value::String(s) => s,
-                    _ => {
-                        return Err(Error::MetadataError(
-                            "couldn't parse app name",
-                        ))
-                    }
-                };
-
-                if app_name != root_task {
-                    println!("processing member '{}'", app_name);
-
-                    let mut cmd = Command::new(build_cmd);
-
-                    cmd.arg("build");
-
-                    if config.args.flag_release {
-                        cmd.arg("--release");
-                    }
-
-                    if config.args.flag_quiet {
-                        cmd.arg("--quiet");
-                    }
-
-                    if config.args.flag_verbose {
-                        cmd.arg("--verbose");
-                    }
-
-                    common::run_cmd(
-                        cmd.current_dir(format!(
-                            "{}/{}",
-                            config.md.workspace_root, app_name
-                        )).env("RUST_TARGET_PATH", &helios_target_specs_path)
-                            .env("HELIOS_ARTIFACT_PATH", &helios_artifact_path)
-                            .arg("--target")
-                            .arg(target_spec),
-                    );
->>>>>>> 37b3a3c9
 
                 if config.args.flag_quiet {
                     cmd.arg("--quiet");
@@ -461,20 +255,10 @@
     }
 
     println!();
-<<<<<<< HEAD
     println!("building root task '{}'", root_task_name);
     println!();
 
     let mut cmd = Command::new(&helios_md.build_cmd);
-=======
-    println!(
-        "building root task '{}/{}'",
-        config.md.workspace_root, root_task
-    );
-    println!();
-
-    let mut cmd = Command::new(build_cmd);
->>>>>>> 37b3a3c9
 
     cmd.arg("build");
 
@@ -498,17 +282,9 @@
     }
 
     common::run_cmd(
-<<<<<<< HEAD
         cmd.current_dir(root_task_path)
             .env("RUST_TARGET_PATH", &helios_md.target_specs_path)
             .env("HELIOS_ARTIFACT_PATH", &helios_md.artifact_path)
-=======
-        cmd.current_dir(format!(
-            "{}/{}",
-            config.md.workspace_root, root_task
-        )).env("RUST_TARGET_PATH", &helios_target_specs_path)
-            .env("HELIOS_ARTIFACT_PATH", &helios_artifact_path)
->>>>>>> 37b3a3c9
             .arg("--target")
             .arg(&target_spec),
     );
@@ -522,14 +298,7 @@
 
     // copy the image out of the Cargo workspace
     copy(
-<<<<<<< HEAD
         target_build_cache_path.join(&root_task_name),
-=======
-        format!(
-            "{}/{}/{}/{}",
-            config.md.target_directory, target_spec, build_type, root_task
-        ),
->>>>>>> 37b3a3c9
         &sysimg_path,
     )?;
 
