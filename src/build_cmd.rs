--- conflicted
+++ resolved
@@ -1,11 +1,7 @@
 extern crate cargo_metadata;
 
 use cmake_config::{Key, SimpleFlag};
-<<<<<<< HEAD
 use fel4_config::{FlatTomlValue, SupportedTarget};
-=======
-use fel4_config::{BuildProfile, FlatTomlValue, SupportedTarget};
->>>>>>> 5c5d30f8
 use log;
 use log::LevelFilter;
 use std::borrow::Borrow;
@@ -28,7 +24,6 @@
         log::set_max_level(LevelFilter::Error);
     }
 
-<<<<<<< HEAD
     let config: Config = gather_config(&Fel4SubCmd::BuildCmd(subcmd.clone()))?;
 
     // TODO - merge fel4_config::BuildPofile with cargo_fel4::Fel4BuildProfile
@@ -38,13 +33,6 @@
         .root_dir
         .join(&config.fel4_config.artifact_path)
         .join(config.build_profile.artifact_subdir_path());
-=======
-    let build_profile = if subcmd.release {
-        BuildProfile::Release
-    } else {
-        BuildProfile::Debug
-    };
->>>>>>> 5c5d30f8
 
     let config: Config = gather_config(&subcmd.cargo_manifest_path, &build_profile)?;
     let artifact_path = &config.root_dir.join(&config.fel4_config.artifact_path);
