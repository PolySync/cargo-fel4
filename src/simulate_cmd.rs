use log;
use log::LevelFilter;
use std::path::Path;
use std::process::Command;

use super::{gather_config, run_cmd, Error};
<<<<<<< HEAD
use config::{Config, Fel4SubCmd, SimulateCmd};
=======
use config::{Config, SimulateCmd};
use fel4_config::BuildProfile;
>>>>>>> 5c5d30f8

pub fn handle_simulate_cmd(subcmd: &SimulateCmd) -> Result<(), Error> {
    if subcmd.verbose {
        log::set_max_level(LevelFilter::Info);
    } else {
        log::set_max_level(LevelFilter::Error);
    }
    let build_profile = match subcmd.release {
        true => BuildProfile::Release,
        false => BuildProfile::Debug,
    };

<<<<<<< HEAD
    let config: Config = gather_config(&Fel4SubCmd::SimulateCmd(subcmd.clone()))?;

    let artifact_path = Path::new(&config.root_dir)
        .join(config.fel4_config.artifact_path)
        .join(config.build_profile.artifact_subdir_path());

    let sim_script_path = artifact_path.join("simulate");
=======
    let config: Config = gather_config(&subcmd.cargo_manifest_path, &build_profile)?;

    let sim_script_path = config
        .root_dir
        .join(&config.fel4_config.artifact_path)
        .join("simulate");
>>>>>>> 5c5d30f8

    if !sim_script_path.exists() {
        return Err(Error::ConfigError(format!(
            "something went wrong with the build, cannot find the simulation script '{}'",
            sim_script_path.display()
        )));
    }

    run_cmd(&mut Command::new(&sim_script_path).current_dir(&artifact_path.parent().unwrap()))?;

    Ok(())
}<|MERGE_RESOLUTION|>--- conflicted
+++ resolved
@@ -4,12 +4,7 @@
 use std::process::Command;
 
 use super::{gather_config, run_cmd, Error};
-<<<<<<< HEAD
 use config::{Config, Fel4SubCmd, SimulateCmd};
-=======
-use config::{Config, SimulateCmd};
-use fel4_config::BuildProfile;
->>>>>>> 5c5d30f8
 
 pub fn handle_simulate_cmd(subcmd: &SimulateCmd) -> Result<(), Error> {
     if subcmd.verbose {
@@ -22,7 +17,6 @@
         false => BuildProfile::Debug,
     };
 
-<<<<<<< HEAD
     let config: Config = gather_config(&Fel4SubCmd::SimulateCmd(subcmd.clone()))?;
 
     let artifact_path = Path::new(&config.root_dir)
@@ -30,14 +24,6 @@
         .join(config.build_profile.artifact_subdir_path());
 
     let sim_script_path = artifact_path.join("simulate");
-=======
-    let config: Config = gather_config(&subcmd.cargo_manifest_path, &build_profile)?;
-
-    let sim_script_path = config
-        .root_dir
-        .join(&config.fel4_config.artifact_path)
-        .join("simulate");
->>>>>>> 5c5d30f8
 
     if !sim_script_path.exists() {
         return Err(Error::ConfigError(format!(
